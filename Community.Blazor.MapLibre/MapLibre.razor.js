

const mapInstances = {};
const optionsInstances = {};
<<<<<<< HEAD
const currentLocationMarkerInstances = {};

=======
const drawControls = {};
>>>>>>> d3854db9
/**
 * Cuts the GeoJSON source at the antimeridian if the option is enabled.
 *
 * @param {string} container - The identifier for the map container instance.
 * @param {Object} data - The GeoJSON data you wish to apply to the source
 * @returns {Object} - The GeoJSON data with the antimeridian cut if the option is enabled
 */
function cutAntiMeridian(container, data) {
    if (optionsInstances[container]?.cutAtAntimeridian !== true) {
        return data;
    }

    return splitGeoJSON(data);
}

/**
 * Initializes a MapLibre map instance with the given options and connects it to a .NET reference for interop functionality.
 *
 * @param {Object} options - Configuration options for initializing the MapLibre map instance.
 * @param {Object} dotnetReference - A .NET instance reference for invoking interop methods.
 */
export function initializeMap(options, dotnetReference) {
    const map = new maplibregl.Map(options);

    optionsInstances[options.container] = options;
    mapInstances[options.container] = map;

    map.on('style.load', () => {
        dotnetReference.invokeMethodAsync("OnStyleLoadCallback")
    });

    map.on('load', function () {
        dotnetReference.invokeMethodAsync("OnLoadCallback")
    });

}


/**
 * Attaches an event listener to a specified map instance.
 *
 * @param {string} container - The identifier for the specific map instance.
 * @param {string} eventType - The type of event to listen for (e.g., "click", "zoom").
 * @param {object} dotnetReference - A reference to a .NET object used for invoking asynchronous methods.
 * @param {string | string[]} layerIds - Optional layer to pass when adding the event listener. If not provided, the event is added without a layer.
 */
export function on(container, eventType, dotnetReference, layerIds) {
    if (layerIds === undefined || layerIds === null) {
        mapInstances[container].on(eventType, function (e) {
            e.target = null; // Remove map to prevent circular references.
            const result = JSON.stringify(e);
            dotnetReference.invokeMethodAsync('Invoke', result)
        })
    } else {
        mapInstances[container].on(eventType, layerIds, function (e) {
            e.target = null; // Remove map to prevent circular references.
            const result = JSON.stringify(e);
            dotnetReference.invokeMethodAsync('Invoke', result)
        })
    }
}
/**
 * Adds a specified control to the given map container.
 *
 * @param {string} container - The identifier of the map container.
 * @param {string} controlType - The type of control to add. Supported types include:
 *                               "AttributionControl", "FullscreenControl", "GeolocateControl",
 *                               "GlobeControl", "LogoControl", "NavigationControl", "ScaleControl",
 *                               and "TerrainControl".
 * @param {string} position - position on the map to which the control will be added. Valid values are 'top-left', 'top-right', 'bottom-left', and 'bottom-right'. Defaults to 'top-right'.
 *
 * @throws {Error} Logs a warning if the specified control type is not supported.
 */
export function addControl(container, controlType, position) {
    const map = mapInstances[container];
    const controlsMap = {
        AttributionControl: maplibregl.AttributionControl,
        FullscreenControl: maplibregl.FullscreenControl,
        GeolocateControl: maplibregl.GeolocateControl,
        GlobeControl: maplibregl.GlobeControl,
        LogoControl: maplibregl.LogoControl,
        NavigationControl: maplibregl.NavigationControl,
        ScaleControl: maplibregl.ScaleControl,
        TerrainControl: maplibregl.TerrainControl
    };

    const ControlClass = controlsMap[controlType];
    if (ControlClass) {
        const control = new ControlClass(position);
        map.addControl(control);
    } else {
        console.warn(`Control type '${controlType}' is not supported.`);
    }
}

/**
 * Adds a geolocate control to the given map container.
 *
 * @param {string} container - The identifier of the map container.
 * @param {Object} options - Configuration settings for the Geolocate Control.
 * @param {string} position - position on the map to which the control will be added. Valid values are 'top-left', 'top-right', 'bottom-left', and 'bottom-right'. Defaults to 'top-right'.
 */
export function addGeolocateControl(container, options, position) {
    const map = mapInstances[container];

    if (options === undefined || options === null) {
        map.addControl(new maplibregl.GeolocateControl(), position || undefined);
    } else {
        map.addControl(new maplibregl.GeolocateControl(options), position || undefined);
    }
}

/**
 * Adds a navigation control to the given map container.
 *
 * @param {string} container - The identifier of the map container.
 * @param {Object} options - Configuration settings for the Navigation Control.
 * @param {string} position - position on the map to which the control will be added. Valid values are 'top-left', 'top-right', 'bottom-left', and 'bottom-right'. Defaults to 'top-right'.
 */
export function addNavigationControl(container, options, position) {
    const map = mapInstances[container];

    console.log("addNavigationControl position: " + position);

    if (options === undefined || options === null) {
        map.addControl(new maplibregl.NavigationControl(), position || undefined);
    } else {
        map.addControl(new maplibregl.NavigationControl(options), position || undefined);
    }
}


/**
 * Adds a terra-draw instance to the given map container.
 *
 * @param {string} container - The identifier of the map container.
 * @param {Object} options - Configuration settings for the Scale Control.
 */
export function addTerraDrawTool(container, options) {
    const map = mapInstances[container];
    // TODO: Make configurable via options
    var adapter = new terraDrawMaplibreGlAdapter.TerraDrawMapLibreGLAdapter({ map })
    var select = new terraDraw.TerraDrawSelectMode({
        flags: {
            point: {
                feature: {
                    draggable: true
                }
            },
            polygon: {
                validation: (feature, { updateType }) => {
                    if (updateType === "finish" || updateType === "commit") {
                        return terraDraw.ValidateNotSelfIntersecting(feature);
                    }
                    return { valid: true }
                },
                feature: {
                    coordinates: {
                        midpoints: true,
                        draggable: true,
                        snappable: true
                    }
                }
            },
            linestring: {
                feature: {
                    coordinates: {
                        midpoints: true,
                        draggable: true,
                        snappable: true
                    }
                }
            }
        }
    });
    const polygonMode = new terraDraw.TerraDrawPolygonMode({
        validation: (feature, { updateType }) => {
            if (updateType === "finish" || updateType === "commit") {
                return terraDraw.ValidateNotSelfIntersecting(feature);
            }
            return { valid: true }
        }
    })
    drawControls[container] = new terraDraw.TerraDraw({adapter: adapter, modes: [new terraDraw.TerraDrawFreehandMode(), polygonMode, new terraDraw.TerraDrawLineStringMode(), select, new terraDraw.TerraDrawPointMode()]})
}

/**
 * Stop terra-draw.
 *
 * @param {string} container - The identifier of the map container.
 */
export function stopTerraDraw(container) {
    const draw = drawControls[container];
    draw.setMode("static");
    draw.stop()
}

/**
 * Set selected terra-draw mode.
 *
 * @param {string} container - The identifier of the map container.
 * @param {Object} mode - Terra-draw mode to start.
 */
export function setTerraDrawMode(container, mode) {
    const draw = drawControls[container];
    draw.start()
    draw.setMode(mode);
}

/**
 * Finish the geometry currently being edited.
 *
 * @param {string} container - The identifier of the map container.
 */
export function finishGeometry(container) {
    const event = new KeyboardEvent("keyup", {
        key: "Enter"
    });
    const element = getCanvas(container)
    element.dispatchEvent(event);
}

/**
 * Adds a scale control to the given map container.
 *
 * @param {string} container - The identifier of the map container.
 * @param {Object} options - Configuration settings for the Scale Control.
 * @param {string} position - position on the map to which the control will be added. Valid values are 'top-left', 'top-right', 'bottom-left', and 'bottom-right'. Defaults to 'top-right'.
 */
export function addScaleControl(container, options, position) {
    const map = mapInstances[container];
    console.log("addScaleControl position: " + position);

    if (options === undefined || options === null) {
        map.addControl(new maplibregl.ScaleControl(), position || undefined);
    } else {
        map.addControl(new maplibregl.ScaleControl(options), position || undefined);
    }
}

/**
 * Asynchronously adds an image to a map instance for the specified container.
 *
 * @param {string} container - The identifier of the map container.
 * @param {string} id - The unique identifier for the image to add.
 * @param {string} url - The URL from which the image should be loaded.
 * @param {Object} [options] - Optional configuration settings for the image.
 * @returns {Promise<void>} Resolves when the image is successfully added or if the image already exists.
 */
export async function addImage(container, id, url, options) {
    const map = mapInstances[container];
    if (map.hasImage(id)) return;
    const resourceResponse = await mapInstances[container].loadImage(url);
    if (options === undefined || options === null) {
        map.addImage(id, resourceResponse.data);
    } else {
        map.addImage(id, resourceResponse.data, options);
    }
}

/**
 * Adds a layer to the specified map container.
 *
 * @function
 * @param {string} container - The identifier for the map container where the layer will be added.
 * @param {Object} layer - The layer object to be added to the map.
 * @param {string} [beforeId] - The ID of an existing layer before which the new layer will be added. Optional.
 */
export function addLayer(container, layer, beforeId) {
    mapInstances[container].addLayer(layer, beforeId);
}

/**
 * Adds a new source to the specified map container instance.
 *
 * @param {string} container - The identifier for the map container instance.
 * @param {string} id - The unique identifier for the new source.
 * @param {Object} source - The source configuration object to be added.
 */
export function addSource(container, id, source) {
    if (source.type === 'geojson') {
        const data = cutAntiMeridian(container, source.data);
        source.data = data;
    }

    mapInstances[container].addSource(id, source);
}


/**
 * Updates the data of a specific GeoJSON source
 *
 * @param {string} container - The identifier for the map container instance.
 * @param {string} id - The unique identifier for the source you wish to update.
 * @param {Object} data - The GeoJSON data you wish to apply to the source
 */
export function setSourceData(container, id, data) {
    data = cutAntiMeridian(container, data);
    const source = mapInstances[container].getSource(id);
    if (source === undefined) {
        throw new Error(`Could not find source with id ${id}`);
    }
    source.setData(data);
}

/**
 * Updates the data of a specific GeoJSON source
 *
 * @param {string} container - The identifier for the map container instance.
 * @param {string} id - The unique identifier for the source you wish to update.
 * @param {string} data - The GeoJSON data you wish to apply to the source
 */
    export function setSourceDataAsJson(container, id, data) {
    let jsonData = JSON.parse(data);
    jsonData = cutAntiMeridian(container, jsonData);
    const source = mapInstances[container].getSource(id);
    if (source === undefined) {
        throw new Error(`Could not find source with id ${id}`);
    }
    source.setData(jsonData);
}

/**
 * Shows the tile boundaries for debug purposes.
 *
 * @param {string} container - The identifier for the map container instance.
 * @param {boolean} shouldShowTileBoundaries
 */
export function showTileBoundaries(container, shouldShowTileBoundaries) {
    const map = mapInstances[container];
    map.showTileBoundaries = shouldShowTileBoundaries;
}

/**
 * Adds a sprite to the specified map container.
 *
 * @function
 * @param {string} container - The identifier for the map container.
 * @param {string} id - The unique identifier for the sprite.
 * @param {string} url - The URL of the sprite image.
 * @param {Object} [options] - Optional parameters for the sprite, such as pixel ratio.
 */
export function addSprite(container, id, url, options) {
    const map = mapInstances[container];
    if (options === undefined || options === null) {
        map.addSprite(id, url);
    } else {
        map.addSprite(id, url, options);
    }
}

/**
 * Checks if all map tiles are loaded for the given container.
 *
 * @param {string} container - The identifier of the map container to check.
 * @returns {boolean} Returns true if all tiles are loaded, otherwise false.
 */
export function areTilesLoaded(container) {
    return mapInstances[container].areTilesLoaded();
}

/**
 * Calculates the camera options based on the provided longitude, latitude, altitude, bearing, pitch, and roll.
 *
 * @param {string} container - The container identifier for the map instance.
 * @param {Array<number>} cameraLngLat - The longitude and latitude of the camera position as an array [longitude, latitude].
 * @param {number} cameraAltitude - The altitude of the camera in meters.
 * @param {number} bearing - The bearing of the camera in degrees.
 * @param {number} pitch - The pitch of the camera in degrees.
 * @param {number} roll - The roll of the camera in degrees.
 * @returns {Object} The calculated camera options.
 */
export function calculateCameraOptionsFromCameraLngLatAltRotation(container, cameraLngLat, cameraAltitude, bearing, pitch, roll) {
    return mapInstances[container].calculateCameraOptionsFromCameraLngLatAltRotation(cameraLngLat, cameraAltitude, bearing, pitch, roll);
}

/**
 * Calculates camera options for transitioning from one location to another.
 *
 * @param {string} container - The identifier of the map container.
 * @param {Array<number>} from - The starting coordinates of the transition [latitude, longitude].
 * @param {number} altitudeFrom - The altitude at the starting location.
 * @param {Array<number>} to - The destination coordinates of the transition [latitude, longitude].
 * @param {number} altitudeTo - The altitude at the destination location.
 * @returns {Object} The calculated camera options for the transition.
 */
export function calculateCameraOptionsFromTo(container, from, altitudeFrom, to, altitudeTo) {
    return mapInstances[container].calculateCameraOptionsFromTo(from, altitudeFrom, to, altitudeTo);
}

/**
 * Calculates and returns the camera options needed to fit the provided bounds within the specified container.
 *
 * @param {string} container - The identifier for the map container.
 * @param {Object} bounds - The geographical bounds to be displayed within the container.
 * @param {Object} [options] - Optional settings for adjusting the camera view, such as padding or max zoom.
 * @returns {Object} The camera options to fit the bounds within the specified container.
 */
export function cameraForBounds(container, bounds, options) {
    return mapInstances[container].cameraForBounds(bounds, options);
}

/**
 * Smoothly animates the map viewport to the specified location and zoom level.
 *
 * @param {string} container - The identifier of the map container.
 * @param {Object} options - Configuration options for easing to the target state, such as center, zoom, bearing, and pitch.
 * @param {Object} [eventData] - Optional additional metadata for the event triggered by the easing action.
 */
export function easeTo(container, options, eventData) {
    mapInstances[container].easeTo(options, eventData);
}

/**
 * Adjusts the map view within the specified container to fit the given geographical bounds.
 *
 * @param {string} container - The identifier for the map container that needs to fit the bounds.
 * @param {Object} bounds - The geographical bounds to fit within the map view.
 * @param {Object} [options] - Optional settings for fitting the bounds, such as padding or animation.
 * @param {Object} [eventData] - Optional event-related data to be associated with this operation.
 */
export function fitBounds(container, bounds, options, eventData) {
    mapInstances[container].fitBounds([
        [bounds._sw.lng, bounds._sw.lat], // Southwest corner
        [bounds._ne.lng, bounds._ne.lat]  // Northeast corner
    ], options, eventData);
}

/**
 * Adjusts the map view to fit the given screen coordinates.
 *
 * @function fitScreenCoordinates
 * @param {string} container - The identifier for the map container instance.
 * @param {Array<number>} p0 - The first screen coordinate as [x, y].
 * @param {Array<number>} p1 - The second screen coordinate as [x, y].
 * @param {number} bearing - The map's bearing in degrees to apply during the fit.
 * @param {Object} [options] - Optional configuration parameters for fitting the coordinates.
 * @param {Object} [eventData] - Optional event data to be dispatched with the fit operation.
 */
export function fitScreenCoordinates(container, p0, p1, bearing, options, eventData) {
    mapInstances[container].fitScreenCoordinates(p0, p1, bearing, options, eventData);
}

/**
 * Animates the map view to a specified center and zoom level with a smooth transition effect.
 *
 * @function
 * @param {string} container - The identifier for the map container instance to apply the flyTo action.
 * @param {Object} options - The flyTo options containing the target coordinates, zoom level, and optional padding.
 * @param {Object} eventData - Optional additional event data associated with the flyTo action.
 */
export function flyTo(container, options, eventData) {
    mapInstances[container].flyTo(options, eventData);
}

/**
 * Retrieves the current bearing (direction) of the map associated with the specified container.
 * The bearing typically refers to the compass direction, in degrees, that the map is rotated to.
 *
 * @param {string} container - The identifier of the container associated with the map instance.
 * @returns {number} The bearing of the map in degrees.
 */
export function getBearing(container) {
    return mapInstances[container].getBearing();
}

/**
 * Retrieves the geographical boundaries of a map instance associated with the specified container.
 *
 * @param {string} container - The identifier of the container associated with the map instance.
 * @returns {Object} An object representing the geographical boundaries of the map instance.
 */
export function getBounds(container) {
    return mapInstances[container].getBounds();
}

/**
 * Retrieves the camera target elevation for the specified map container.
 *
 * This function checks if the `getCameraTargetElevation` method is available
 * for the given map instance. If it is, the method is invoked to obtain the
 * camera target elevation. If the method is not supported, a warning message
 * is logged to the console, and `null` is returned.
 *
 * @param {string} container - The identifier of the map container for which the
 * camera target elevation is to be retrieved.
 * @returns {number|null} The camera target elevation if supported, or `null`
 * if the method is not available for the map instance.
 */
export function getCameraTargetElevation(container) {
    if (mapInstances[container].getCameraTargetElevation) {
        return mapInstances[container].getCameraTargetElevation();
    } else {
        console.warn("getCameraTargetElevation is not supported for this map instance.");
        return null;
    }
}

/**
 * Retrieves the canvas element associated with a specific container.
 *
 * @param {string} container - The identifier for the container whose canvas is to be retrieved.
 * @returns {HTMLCanvasElement} The canvas element associated with the specified container.
 */
export function getCanvas(container) {
    return mapInstances[container].getCanvas();
}

/**
 * Retrieves the canvas container associated with the given container.
 *
 * @param {string} container - The identifier for the container whose canvas container is to be retrieved.
 * @returns {Object} The canvas container associated with the specified container.
 */
export function getCanvasContainer(container) {
    return mapInstances[container].getCanvasContainer();
}

/**
 * Retrieves the center coordinates of the map instance associated with the specified container.
 *
 * @param {string} container - The identifier of the container associated with the map instance.
 * @returns {Object} An object representing the center coordinates of the map.
 */
export function getCenter(container) {
    return mapInstances[container].getCenter();
}

/**
 * Retrieves the center point of the map clamped to the ground for the specified container.
 * The center point corresponds to the geographical coordinates at the center of the map view.
 *
 * @param {string} container - The identifier for the map container instance.
 * @returns {Object} An object representing the center coordinates clamped to the ground.
 */
export function getCenterClampedToGround(container) {
    return mapInstances[container].getCenterClampedToGround();
}

/**
 * Gets the center elevation of the map instance associated with the provided container.
 *
 * @function
 * @param {string} container - The identifier for the container whose map instance's center elevation is to be retrieved.
 * @returns {number} The elevation value at the center of the map.
 */
export function getCenterElevation(container) {
    return mapInstances[container].getCenterElevation();
}

/**
 * Retrieves the container instance corresponding to the given container identifier.
 *
 * @param {string} container - The identifier for the desired container.
 * @returns {*} The container instance associated with the specified container identifier.
 */
export function etContainer(container) {
    return mapInstances[container].getContainer();
}

/**
 * Retrieves the state of a specific feature within a given container.
 *
 * @param {string} container - The identifier for the container where the feature is located.
 * @param {Object} feature - The feature object whose state needs to be retrieved.
 * @returns {Object} The current state of the specified feature.
 */
export function getFeatureState(container, feature) {
    return mapInstances[container].getFeatureState(feature);
}

/**
 * Retrieves the filter configuration for a specified layer in the given map container.
 *
 * @param {string} container - The identifier of the map container instance.
 * @param {string} layerId - The identifier of the layer whose filter is being retrieved.
 * @returns {Array|Object|null} The filter configuration applied to the specified layer, or null if no filter exists.
 */
export function getFilter(container, layerId) {
    return mapInstances[container].getFilter(layerId);
}

/**
 * Retrieves the glyphs associated with the specified container.
 *
 * @param {string} container - The identifier of the container to fetch glyphs for.
 * @returns {Array} An array of glyph objects associated with the container.
 */
export function getGlyphs(container) {
    return mapInstances[container].getGlyphs();
}

/**
 * Retrieves an image from the specified container using its identifier.
 *
 * @param {string} container - The name of the container from which to retrieve the image.
 * @param {string} id - The unique identifier of the image to retrieve.
 * @returns {*} The image associated with the given identifier in the specified container.
 */
export function getImage(container, id) {
    return mapInstances[container].getImage(id);
}

/**
 * Retrieves a specific layer from a map instance associated with the given container.
 *
 * @param {string} container - The identifier of the container holding the map instance.
 * @param {string} id - The unique identifier of the layer to retrieve.
 * @returns {Object|undefined} The layer object if found, or undefined if the layer does not exist.
 */
export function getLayer(container, id) {
    return mapInstances[container].getLayer(id);
}

/**
 * Retrieves the order of layers within a specific map container.
 *
 * @param {string} container - The identifier for the map container whose layer order is to be retrieved.
 * @returns {Array} An array representing the order of layers in the specified container.
 */
export function getLayersOrder(container) {
    return mapInstances[container].getLayersOrder();
}

/**
 * Retrieves the value of a specified layout property for a given layer in a map container.
 *
 * @function
 * @param {string} container - The identifier of the map container instance.
 * @param {string} layerId - The unique identifier of the layer whose property is being accessed.
 * @param {string} name - The name of the layout property to retrieve.
 * @returns {*} The value of the requested layout property, as defined within the specified layer.
 */
export function getLayoutProperty(container, layerId, name) {
    return mapInstances[container].getLayoutProperty(layerId, name);
}

/**
 * Retrieves the light object of the map style.
 * @param {string} container - The identifier of the map container.
 * @returns {Object} The light specification of the map style.
 */
export function getLight(container) {
    return mapInstances[container].getLight();
}

/**
 * Retrieves the maximum geographical bounds the map is constrained to.
 * @param {string} container - The map container identifier.
 * @returns {Object|null} The max bounds (LngLatBounds) or null if not set.
 */
export function getMaxBounds(container) {
    return mapInstances[container].getMaxBounds();
}

/**
 * Retrieves the map's maximum allowable pitch.
 * @param {string} container - The identifier of the map container.
 * @returns {number} Maximum allowable pitch in degrees.
 */
export function getMaxPitch(container) {
    return mapInstances[container].getMaxPitch();
}

/**
 * Retrieves the map's maximum allowable zoom level.
 * @param {string} container - The identifier of the map container.
 * @returns {number} Maximum allowable zoom level.
 */
export function getMaxZoom(container) {
    return mapInstances[container].getMaxZoom();
}

/**
 * Retrieves the map's minimum allowable pitch.
 * @param {string} container - The identifier of the map container.
 * @returns {number} Minimum allowable pitch in degrees.
 */
export function getMinPitch(container) {
    return mapInstances[container].getMinPitch();
}

/**
 * Retrieves the map's minimum allowable zoom level.
 * @param {string} container - The identifier of the map container.
 * @returns {number} Minimum allowable zoom level.
 */
export function getMinZoom(container) {
    return mapInstances[container].getMinZoom();
}

/**
 * Retrieves the current padding applied around the map viewport.
 * @param {string} container - The identifier of the map container.
 * @returns {Object} Padding options applied to the map.
 */
export function getPadding(container) {
    return mapInstances[container].getPadding();
}

/**
 * Retrieves the value of a paint property of a specified layer.
 * @param {string} container - The identifier of the map container.
 * @param {string} layerId - The ID of the layer to get the paint property from.
 * @param {string} name - The name of the paint property.
 * @returns {*} The value of the specified paint property.
 */
export function getPaintProperty(container, layerId, name) {
    return mapInstances[container].getPaintProperty(layerId, name);
}

/**
 * Retrieves the current pitch (tilt) of the map in degrees.
 * @param {string} container - The identifier of the map container.
 * @returns {number} The current pitch of the map.
 */
export function getPitch(container) {
    return mapInstances[container].getPitch();
}

/**
 * Retrieves the map's pixel ratio.
 * Note: The actual applied pixel ratio may be lower than specified due to max canvas size restrictions.
 * @param {string} container - The identifier of the map container.
 * @returns {number} The pixel ratio of the map.
 */
export function getPixelRatio(container) {
    return mapInstances[container].getPixelRatio();
}

/**
 * Retrieves the projection specification of the map.
 * @param {string} container - The identifier of the map container.
 * @returns {Object} The projection specification of the map.
 */
export function getProjection(container) {
    return mapInstances[container].getProjection();
}

/**
 * Retrieves the state of `renderWorldCopies`.
 * @param {string} container - The identifier of the map container.
 * @returns {boolean} True if multiple world copies are rendered, false otherwise.
 */
export function getRenderWorldCopies(container) {
    return mapInstances[container].getRenderWorldCopies();
}

/**
 * Retrieves the current roll angle of the map in degrees.
 * @param {string} container - The identifier of the map container.
 * @returns {number} The roll angle of the map.
 */
export function getRoll(container) {
    return mapInstances[container].getRoll();
}

/**
 * Retrieves the sky properties of the map style.
 * @param {string} container - The identifier of the map container.
 * @returns {Object} The sky properties of the map.
 */
export function getSky(container) {
    return mapInstances[container].getSky();
}

/**
 * Retrieves a source by its ID from the map's style.
 * @param {string} container - The identifier of the map container.
 * @param {string} id - The ID of the source to retrieve.
 * @returns {Object|undefined} The source object if found, or undefined.
 */
export function getSource(container, id) {
    return mapInstances[container].getSource(id);
}

/**
 * Retrieves the style's sprite as a list of objects.
 * @param {string} container - The identifier of the map container.
 * @returns {Array} The list of sprite objects for the style.
 */
export function getSprite(container) {
    return mapInstances[container].getSprite();
}

/**
 * Retrieves the map's style specification.
 * @param {string} container - The identifier of the map container.
 * @returns {Object} The style specification object of the map.
 */
export function getStyle(container) {
    return mapInstances[container].getStyle();
}

/**
 * Retrieves the terrain options if terrain is loaded.
 * @param {string} container - The identifier of the map container.
 * @returns {Object|undefined} The terrain specification object or undefined if not loaded.
 */
export function getTerrain(container) {
    return mapInstances[container].getTerrain();
}

/**
 * Retrieves the map's current vertical field of view in degrees.
 * @param {string} container - The identifier of the map container.
 * @returns {number} The vertical field of view of the map.
 */
export function getVerticalFieldOfView(container) {
    return mapInstances[container].getVerticalFieldOfView();
}

/**
 * Retrieves the map's current zoom level.
 * @param {string} container - The identifier of the map container.
 * @returns {number} The current zoom level of the map.
 */
export function getZoom(container) {
    return mapInstances[container].getZoom();
}

/**
 * Checks if a control exists on the map.
 * @param {string} container - The identifier of the map container.
 * @param {IControl} control - The control to check.
 * @returns {boolean} True if the control exists on the map.
 */
export function hasControl(container, control) {
    return mapInstances[container].hasControl(control);
}

/**
 * Checks whether an image with the given ID exists in the style.
 * @param {string} container - The identifier of the map container.
 * @param {string} id - ID of the image.
 * @returns {boolean} True if the image exists.
 */
export function hasImage(container, id) {
    return mapInstances[container].hasImage(id);
}

/**
 * Returns true if the map is moving.
 * @param {string} container - The identifier of the map container.
 * @returns {boolean} True if the map is moving.
 */
export function sMoving(container) {
    return mapInstances[container].isMoving();
}

/**
 * Returns true if the map is rotating.
 * @param {string} container - The identifier of the map container.
 * @returns {boolean} True if the map is rotating.
 */
export function isRotating(container) {
    return mapInstances[container].isRotating();
}

/**
 * Returns true if the specified source is loaded.
 * @param {string} container - The identifier of the map container.
 * @param {string} id - The source ID.
 * @returns {boolean} True if the source is loaded.
 */
export function isSourceLoaded(container, id) {
    return mapInstances[container].isSourceLoaded(id);
}

/**
 * Returns true if the map's style is fully loaded.
 * @param {string} container - The identifier of the map container.
 * @returns {boolean} True if the style is loaded.
 */
export function isStyleLoaded(container) {
    return mapInstances[container].isStyleLoaded();
}

/**
 * Returns true if the map is zooming.
 * @param {string} container - The identifier of the map container.
 * @returns {boolean} True if the map is zooming.
 */
export function isZooming(container) {
    return mapInstances[container].isZooming();
}

/**
 * Changes any combination of center, zoom, bearing, pitch, or roll without animation.
 * @param {string} container - The map container.
 * @param {object} options - JumpToOptions for updating the map view.
 * @param {any} eventData - Optional event data.
 */
export function jumpTo(container, options, eventData) {
    mapInstances[container].jumpTo(options, eventData);
}

/**
 * Returns true if there is at least one registered listener for a given event type.
 * @param {string} container - The map container.
 * @param {string} type - The event type.
 * @returns {boolean} True if a listener exists for the event type.
 */
export function listens(container, type) {
    return mapInstances[container].listens(type);
}

/**
 * Lists all image IDs available in the map's style.
 * @param {string} container - The map container.
 * @returns {string[]} A list of all image IDs.
 */
export function listImages(container) {
    return mapInstances[container].listImages();
}

/**
 * Checks if the map is fully loaded.
 * @param {string} container - The map container.
 * @returns {boolean} True if the map is fully loaded.
 */
export function loaded(container) {
    return mapInstances[container].loaded();
}

/**
 * Loads an image from an external URL.
 * @param {string} container - The map container.
 * @param {string} url - The URL for the image.
 * @returns {Promise<*>} A promise resolving when the image is loaded.
 */
export async function loadImage(container, url) {
    return await mapInstances[container].loadImage(url);
}

/**
 * Moves a layer to a different z-position.
 * @param {string} container - The map container.
 * @param {string} id - The ID of the layer to move.
 * @param {string} beforeId - The ID of the target layer to place the moved layer before.
 */
export function moveLayer(container, id, beforeId) {
    mapInstances[container].moveLayer(id, beforeId);
}

/**
 * Pans the map by the specified offset.
 * @param {string} container - The map container.
 * @param {Array} offset - The pan offset.
 * @param {object} options - Pan options.
 * @param {any} eventData - Optional event data.
 */
export function panBy(container, offset, options, eventData) {
    mapInstances[container].panBy(offset, options, eventData);
}

/**
 * Pans the map to the specified location.
 * @param {string} container - The map container.
 * @param {Array<number>} lngLat - The target longitude and latitude.
 * @param {object} options - Pan animation options.
 * @param {any} eventData - Optional event data.
 */
export function panTo(container, lngLat, options, eventData) {
    mapInstances[container].panTo(lngLat, options, eventData);
}

/**
 * Projects geographical coordinates to pixel coordinates.
 * @param {string} container - The map container.
 * @param {Array<number>} lngLat - Longitude and latitude to project.
 * @returns {Object} The projected point.
 */
export function project(container, lngLat) {
    return mapInstances[container].project(lngLat);
}

/**
 * Queries rendered features.
 * @param {string} container - The map container.
 * @param {object} query - The query options or geometry.
 * @param {object} options - Rendered features query options.
 * @returns {Array} Query results.
 */
export function queryRenderedFeatures(container, query, options) {
    return mapInstances[container].queryRenderedFeatures(query, options);
}

export function queryRenderedFeaturesWithoutGeometriesReturned(container, query, options) {
    const upperLeft = mapInstances[container].unproject([query[0][0], query[0][1]]);
    const bottomRight = mapInstances[container].unproject([query[1][0], query[1][1]]);

    const bboxPolygon = turf.bboxPolygon([
        upperLeft.lng,
        bottomRight.lat,
        bottomRight.lng,
        upperLeft.lat
    ]);
    const features = mapInstances[container].queryRenderedFeatures(query, options);

    const intersectingFeatures = features.filter(feature =>
        turf.booleanIntersects(feature.geometry, bboxPolygon.geometry)
    );

    for (const feature of intersectingFeatures) {
        feature.geometry = null;
    }
    return intersectingFeatures;
}

/**
 * Queries features from a source.
 * @param {string} container - The map container.
 * @param {string} sourceId - The source ID.
 * @param {object} parameters - Query parameters.
 * @returns {Array} Query results.
 */
export function querySourceFeatures(container, sourceId, parameters) {
    return mapInstances[container].querySourceFeatures(sourceId, parameters);
}

/**
 * Queries terrain elevation at a given location.
 * @param {string} container - The map container.
 * @param {Array<number>} lngLat - Longitude and latitude to query.
 * @returns {number} Elevation in meters.
 */
export function queryTerrainElevation(container, lngLat) {
    return mapInstances[container].queryTerrainElevation(lngLat);
}

/**
 * Forces a redraw of the map.
 * @param {string} container - The map container.
 */
export function redraw(container) {
    mapInstances[container].redraw();
}

/**
 * Cleans up internal resources associated with the map.
 * @param {string} container - The map container.
 */
export function remove(container) {
    mapInstances[container].remove();
    delete mapInstances[container];
}

/**
 * Removes a control from the map.
 * @param {string} container - The map container.
 * @param {IControl} control - The control to remove.
 */
export function removeControl(container, control) {
    mapInstances[container].removeControl(control);
}

/**
 * Removes feature states from the map.
 * @param {string} container - The map container.
 * @param {Object} target - The feature or source to remove states.
 * @param {string} key - Optional key of the state to remove.
 */
export function removeFeatureState(container, target, key) {
    mapInstances[container].removeFeatureState(target, key);
}

/**
 * Removes an image from the map.
 * @param {string} container - The map container.
 * @param {string} id - The ID of the image to remove.
 */
export function removeImage(container, id) {
    mapInstances[container].removeImage(id);
}

/**
 * Removes a layer by its ID.
 * @param {string} container - The map container.
 * @param {string} id - The ID of the layer to remove.
 */
export function removeLayer(container, id) {
    mapInstances[container].removeLayer(id);
}

/**
 * Removes a source from the map's style.
 * @param {string} container - The map container.
 * @param {string} id - The ID of the source to remove.
 */
export function removeSource(container, id) {
    mapInstances[container].removeSource(id);
}

/**
 * Removes the sprite from the map's style.
 * @param {string} container - The map container.
 * @param {string} id - The ID of the sprite to remove.
 */
export function removeSprite(container, id) {
    mapInstances[container].removeSprite(id);
}

/**
 * Rotates the map so that north is up.
 * @param {string} container - The map container.
 * @param {object} [options] - Animation options.
 * @param {any} [eventData] - Additional event data.
 */
export function resetNorth(container, options, eventData) {
    mapInstances[container].resetNorth(options, eventData);
}

/**
 * Resets the map's north and pitch angles with an animated transition.
 * @param {string} container - The map container.
 * @param {object} [options] - Animation options.
 * @param {any} [eventData] - Additional event data.
 */
export function resetNorthPitch(container, options, eventData) {
    mapInstances[container].resetNorthPitch(options, eventData);
}

/**
 * Resizes the map according to its container's dimensions.
 * @param {string} container - The map container.
 * @param {any} [eventData] - Additional event data.
 * @param {boolean} [constrainTransform=true] - Transform constraint flag.
 */
export function resize(container, eventData, constrainTransform = true) {
    mapInstances[container].resize(eventData, constrainTransform);
}

/**
 * Rotates the map to the specified bearing.
 * @param {string} container - The map container.
 * @param {number} bearing - The target bearing.
 * @param {object} [options] - Animation options.
 * @param {any} [eventData] - Additional event data.
 */
export function rotateTo(container, bearing, options, eventData) {
    mapInstances[container].rotateTo(bearing, options, eventData);
}

/**
 * Sets the map's bearing (rotation).
 * @param {string} container - The map container.
 * @param {number} bearing - The target bearing.
 * @param {any} [eventData] - Additional event data.
 */
export function setBearing(container, bearing, eventData) {
    mapInstances[container].setBearing(bearing, eventData);
}

/**
 * Sets the map's geographical center point.
 * @param {string} container - The map container.
 * @param {Array<number>} center - The center coordinates [lng, lat].
 * @param {any} [eventData] - Additional event data.
 */
export function setCenter(container, center, eventData) {
    mapInstances[container].setCenter(center, eventData);
}

/**
 * Sets the map's centerClampedToGround value.
 * @param {string} container - The map container.
 * @param {boolean} centerClampedToGround - Clamped to ground flag.
 */
export function setCenterClampedToGround(container, centerClampedToGround) {
    mapInstances[container].setCenterClampedToGround(centerClampedToGround);
}

/**
 * Sets the elevation of the map's center point.
 * @param {string} container - The map container.
 * @param {number} elevation - The target elevation in meters.
 * @param {any} [eventData] - Additional event data.
 */
export function setCenterElevation(container, elevation, eventData) {
    mapInstances[container].setCenterElevation(elevation, eventData);
}

/**
 * Sets the event parent to bubble events to.
 * @param {string} container - The map container.
 * @param {Evented} parent - The parent Evented instance.
 * @param {any} [data] - Additional data.
 */
export function setEventedParent(container, parent, data) {
    mapInstances[container].setEventedParent(parent, data);
}

/**
 * Sets the state of a specific feature.
 * @param {string} container - The map container.
 * @param {Object} feature - Feature identifier object.
 * @param {Object} state - State to apply.
 */
export function setFeatureState(container, feature, state) {
    mapInstances[container].setFeatureState(feature, state);
}

/**
 * Sets a global state property.
 * @param {string} container - The map container.
 * @param {Object} propertyName - The name of the state property to set.
 * @param {Object} value - The value of the state property to set.
 */
export function setGlobalStateProperty(container, propertyName, value) {
    mapInstances[container].setGlobalStateProperty(propertyName, value);
}

/**
 * Sets a filter for a specified layer.
 * @param {string} container - The map container.
 * @param {string} layerId - The layer ID.
 * @param {object} [filter] - Filter to apply.
 * @param {object} [options] - Filter options.
 */
export function setFilter(container, layerId, filter, options) {
    mapInstances[container].setFilter(layerId, filter, options);
}

/**
 * Sets the map's glyph source URL.
 * @param {string} container - The map container.
 * @param {string} glyphsUrl - The glyph URL.
 * @param {object} options - Options object.
 */
export function setGlyphs(container, glyphsUrl, options) {
    mapInstances[container].setGlyphs(glyphsUrl, options);
}

/**
 * Updates the map's style.
 * @param {string} container - The map container.
 * @param {string | object} style - The new style URL or JSON.
 * @param {object} [options] - Style options.
 */
export function setStyle(container, style, options) {
    mapInstances[container].setStyle(style, options);
}

/**
 * Loads a 3D terrain mesh using a "raster-dem" source.
 * @param {string} container - The map container.
 * @param {object} options - Terrain specification options.
 */
export function setTerrain(container, options) {
    mapInstances[container].setTerrain(options);
}

/**
 * Updates the requestManager's transform request with a new function.
 * @param {string} container - The map container.
 * @param {Function} transformRequest - Callback to modify requests.
 */
export function setTransformRequest(container, transformRequest) {
    mapInstances[container].setTransformRequest(transformRequest);
}

/**
 * Sets the map's vertical field of view in degrees.
 * @param {string} container - The map container.
 * @param {number} fov - The target vertical field of view (0-180 degrees).
 * @param {any} [eventData] - Additional event data.
 */
export function setVerticalFieldOfView(container, fov, eventData) {
    mapInstances[container].setVerticalFieldOfView(fov, eventData);
}

/**
 * Sets the map's projection.
 * @param {string} container - The map container.
 * @param {object} projection - The projection object.
 */
export function setProjection(container, projection) {
    mapInstances[container].setProjection(projection);
}

/**
 * Sets the map's zoom level.
 * @param {string} container - The map container.
 * @param {number} zoom - The desired zoom level (0-20).
 * @param {any} [eventData] - Additional event data.
 */
export function setZoom(container, zoom, eventData) {
    mapInstances[container].setZoom(zoom, eventData);
}

/**
 * Snaps the map so that north (0° bearing) is up, if the current bearing is close enough.
 * @param {string} container - The map container.
 * @param {object} [options] - Animation options.
 * @param {any} [eventData] - Additional event data.
 */
export function snapToNorth(container, options, eventData) {
    mapInstances[container].snapToNorth(options, eventData);
}

/**
 * Stops any animated transition currently underway.
 * @param {string} container - The map container.
 */
export function stop(container) {
    mapInstances[container].stop();
}

/**
 * Triggers the rendering of a single frame.
 * Use this method with custom layers to force rendering updates.
 * @param {string} container - The map container.
 */
export function triggerRepaint(container) {
    mapInstances[container].triggerRepaint();
}

/**
 * Converts pixel coordinates (x, y) to geographical coordinates (longitude, latitude).
 * @param {string} container - The map container.
 * @param {Array<number>} point - The pixel coordinates [x, y].
 * @returns {Array<number>} Geographical coordinates [lng, lat].
 */
export function unproject(container, point) {
    return mapInstances[container].unproject(point);
}

/**
 * Updates an existing image in the map's sprite.
 * @param {string} container - The map container.
 * @param {string} id - The image ID.
 * @param {ImageBitmap|HTMLImageElement|ImageData|Object} image - The new image data to update.
 */
export function updateImage(container, id, image) {
    mapInstances[container].updateImage(id, image);
}

/**
 * Increases the map's zoom level by 1.
 * @param {string} container - The map container.
 * @param {object} [options] - Animation options object.
 * @param {any} [eventData] - Additional event data.
 */
export function zoomIn(container, options, eventData) {
    mapInstances[container].zoomIn(options, eventData);
}

/**
 * Decreases the map's zoom level by 1.
 * @param {string} container - The map container.
 * @param {object} [options] - Animation options object.
 * @param {any} [eventData] - Additional event data.
 */
export function zoomOut(container, options, eventData) {
    mapInstances[container].zoomOut(options, eventData);
}

/**
 * Zooms the map to a specific zoom level with animation.
 * @param {string} container - The map container.
 * @param {number} zoom - The target zoom level.
 * @param {object} [options] - Options for animation like duration, offset, etc.
 * @param {any} [eventData] - Additional event data.
 */
export function zoomTo(container, zoom, options, eventData) {
    mapInstances[container].zoomTo(zoom, options, eventData);
}

export function createPopup(container, settings, options) {
    new maplibregl.Popup(options)
        .setLngLat([settings.lngLat.lng, settings.lngLat.lat])
        .setHTML(settings.content)
        .addTo(mapInstances[container]);
}

export function createMarker(container, options, position) {
    new maplibregl.Marker(options)
        .setLngLat([position.lng, position.lat])
        .addTo(mapInstances[container]);
}

export function createCurrentLocationMarker(container, options, position) {
    let marker = new maplibregl.Marker(options);
    marker
        .setLngLat([position.lng, position.lat])
        .addTo(mapInstances[container]);

    currentLocationMarkerInstances[container] = marker;
}

export function moveCurrentLocationMarker(container, position) {
    let marker = currentLocationMarkerInstances[container];
    if (marker) {
        marker.setLngLat([position.lng, position.lat]);
    }
}

export function removeCurrentLocationMarker(container) {
    let marker = currentLocationMarkerInstances[container];
    if (marker) {
        marker.remove()
        delete currentLocationMarkerInstances[container];    
    }
}

/**
 * Perform all applied bulk transactions.
 * The only purpose of bulk transaction send multiple transactions in one message, reducing the roundtrip time.
 * Each action in the transaction is performed in the order they are received.
 * @param {string} container - The map container.
 * @param {object} data - Options for animation like duration, offset, etc.
 */
export async function executeTransaction(container, data) {
    for (const d of data) {
        switch (d.event) {
            case "addControl":
                addControl(container, d.data[0], d.data[1]);
                break;
            case "addImage":
                await addImage(container, d.data[0], d.data[1], d.data[2]);
                break;
            case "addLayer":
                addLayer(container, d.data[0], d.data[1]);
                break;
            case "addSource":
                addSource(container, d.data[0], d.data[1]);
                break;
            case "addSprite":
                addSprite(container, d.data[0], d.data[1], d.data[2]);
                break;
            case "removeControl":
                removeControl(container, d.data[0]);
                break;
            case "removeFeatureState":
                removeFeatureState(container, d.data[0], d.data[1]);
                break;
            case "removeImage":
                removeImage(container, d.data[0]);
                break;
            case "removeLayer":
                removeLayer(container, d.data[0]);
                break;
            case "removeSource":
                removeSource(container, d.data[0]);
                break;
            case "removeSprite":
                removeSprite(container, d.data[0]);
                break;
            case "setSourceData":
                setSourceData(container, d.data[0], d.data[1]);
                break;
            case "setSourceDataAsJson":
                setSourceDataAsJson(container, d.data[0], d.data[1]);
                break;
            default:
                console.warn(`Unknown transaction event: ${d.event}`);
                throw new Error(`Unknown transaction event: ${d.event}`);
        }
    }
}

/**
 * Disables all rotation functionality
 * @param {string} container - The map container.
 */
export function disableRotation(container) {
    mapInstances[container].dragRotate.disable();
    mapInstances[container].touchZoomRotate.disableRotation();
    mapInstances[container].keyboard.disableRotation();
}

export function setLayoutProperty(container, layerId, name, value) {
    mapInstances[container].setLayoutProperty(layerId, name, value);
}

/**
 * Refreshes tiles in a specified source.
 * @param {string} container - The map container.
 * @param {string} sourceId - The source id
 * @param {Array<object>} tileIds - Tile id objects with { z, x, y }
 */
export function refreshTiles(container, sourceId, tileIds) {
    if (tileIds === undefined || tileIds === null) {
        mapInstances[container].refreshTiles(sourceId);
    } else {
        mapInstances[container].refreshTiles(sourceId, tileIds);
    }

}<|MERGE_RESOLUTION|>--- conflicted
+++ resolved
@@ -2,12 +2,8 @@
 
 const mapInstances = {};
 const optionsInstances = {};
-<<<<<<< HEAD
 const currentLocationMarkerInstances = {};
-
-=======
 const drawControls = {};
->>>>>>> d3854db9
 /**
  * Cuts the GeoJSON source at the antimeridian if the option is enabled.
  *
